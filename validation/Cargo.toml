--- conflicted
+++ resolved
@@ -19,7 +19,6 @@
 polkadot-primitives = { path = "../primitives" }
 polkadot-erasure-coding = { path = "../erasure-coding" }
 table = { package = "polkadot-statement-table", path = "../statement-table" }
-<<<<<<< HEAD
 grandpa = { package = "sc-finality-grandpa", git = "https://github.com/paritytech/substrate", branch = "ashley-polkadot-wasm" }
 inherents = { package = "sp-inherents", git = "https://github.com/paritytech/substrate", branch = "ashley-polkadot-wasm" }
 consensus = { package = "sp-consensus", git = "https://github.com/paritytech/substrate", branch = "ashley-polkadot-wasm" }
@@ -38,25 +37,4 @@
 keystore = { package = "sc-keystore", git = "https://github.com/paritytech/substrate", branch = "ashley-polkadot-wasm" }
 
 [dev-dependencies]
-sp-keyring = { git = "https://github.com/paritytech/substrate", branch = "ashley-polkadot-wasm" }
-=======
-grandpa = { package = "sc-finality-grandpa", git = "https://github.com/paritytech/substrate", branch = "ashley-browser-utils" }
-inherents = { package = "sp-inherents", git = "https://github.com/paritytech/substrate", branch = "ashley-browser-utils" }
-consensus = { package = "sp-consensus", git = "https://github.com/paritytech/substrate", branch = "ashley-browser-utils" }
-primitives = { package = "sp-core", git = "https://github.com/paritytech/substrate", branch = "ashley-browser-utils" }
-txpool-api = { package = "sp-transaction-pool", git = "https://github.com/paritytech/substrate", branch = "ashley-browser-utils" }
-client = { package = "sc-client-api", git = "https://github.com/paritytech/substrate", branch = "ashley-browser-utils" }
-sp-blockchain = { git = "https://github.com/paritytech/substrate", branch = "ashley-browser-utils" }
-sp-api = { git = "https://github.com/paritytech/substrate", branch = "ashley-browser-utils" }
-sp-timestamp = { git = "https://github.com/paritytech/substrate", branch = "ashley-browser-utils" }
-block-builder = { package = "sc-block-builder", git = "https://github.com/paritytech/substrate", branch = "ashley-browser-utils" }
-trie = { package = "sp-trie", git = "https://github.com/paritytech/substrate", branch = "ashley-browser-utils" }
-runtime_primitives = { package = "sp-runtime", git = "https://github.com/paritytech/substrate", branch = "ashley-browser-utils" }
-bitvec = { version = "0.15.2", default-features = false, features = ["alloc"] }
-runtime_babe = { package = "pallet-babe", git = "https://github.com/paritytech/substrate", branch = "ashley-browser-utils" }
-babe-primitives = { package = "sp-consensus-babe", git = "https://github.com/paritytech/substrate", branch = "ashley-browser-utils" }
-keystore = { package = "sc-keystore", git = "https://github.com/paritytech/substrate", branch = "ashley-browser-utils" }
-
-[dev-dependencies]
-sp-keyring = { git = "https://github.com/paritytech/substrate", branch = "ashley-browser-utils" }
->>>>>>> 7805886e
+sp-keyring = { git = "https://github.com/paritytech/substrate", branch = "ashley-polkadot-wasm" }