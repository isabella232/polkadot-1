// Copyright 2017 Parity Technologies (UK) Ltd.
// This file is part of Polkadot.

// Polkadot is free software: you can redistribute it and/or modify
// it under the terms of the GNU General Public License as published by
// the Free Software Foundation, either version 3 of the License, or
// (at your option) any later version.

// Polkadot is distributed in the hope that it will be useful,
// but WITHOUT ANY WARRANTY; without even the implied warranty of
// MERCHANTABILITY or FITNESS FOR A PARTICULAR PURPOSE.  See the
// GNU General Public License for more details.

// You should have received a copy of the GNU General Public License
// along with Polkadot.  If not, see <http://www.gnu.org/licenses/>.

//! Propagation and agreement of candidates.
//!
//! Authorities are split into groups by parachain, and each authority might come
//! up its own candidate for their parachain. Within groups, authorities pass around
//! their candidates and produce statements of validity.
//!
//! Any candidate that receives majority approval by the authorities in a group
//! may be subject to inclusion, unless any authorities flag that candidate as invalid.
//!
//! Wrongly flagging as invalid should be strongly disincentivized, so that in the
//! equilibrium state it is not expected to happen. Likewise with the submission
//! of invalid blocks.
//!
//! Groups themselves may be compromised by malicious authorities.

use std::{
	collections::{HashMap, HashSet},
	pin::Pin,
	sync::Arc,
	time::{self, Duration, Instant},
	task::{Poll, Context},
	mem,
};

use babe_primitives::BabeApi;
use client::{BlockchainEvents, BlockBody};
use sp_blockchain::HeaderBackend;
use block_builder::BlockBuilderApi;
use codec::Encode;
use consensus::SelectChain;
use availability_store::Store as AvailabilityStore;
use parking_lot::Mutex;
use polkadot_primitives::{Hash, Block, BlockId, BlockNumber, Header};
use polkadot_primitives::parachain::{
	Id as ParaId, Chain, DutyRoster, CandidateReceipt,
	ParachainHost, AttestedCandidate, Statement as PrimitiveStatement, Message, OutgoingMessages,
	Collation, PoVBlock, ErasureChunk, ValidatorSignature, ValidatorIndex,
	ValidatorPair, ValidatorId,
};
use primitives::Pair;
use runtime_primitives::traits::{ProvideRuntimeApi, DigestFor};
use futures_timer::Delay;
use txpool_api::{TransactionPool, InPoolTransaction};

use attestation_service::ServiceHandle;
use futures::prelude::*;
<<<<<<< HEAD
use futures::{future::{self, Either, select, ready}, stream::unfold, task::{Spawn, SpawnExt}};
=======
use futures03::{future::{self, Either}, FutureExt, StreamExt, TryFutureExt};
>>>>>>> 78e828d8
use collation::CollationFetch;
use dynamic_inclusion::DynamicInclusion;
use inherents::InherentData;
use sp_timestamp::TimestampInherentData;
use log::{info, debug, warn, trace, error};
use keystore::KeyStorePtr;
use sp_api::ApiExt;

<<<<<<< HEAD
type TaskExecutor = Arc<dyn Spawn + Send + Sync>;
fn interval(duration: Duration) -> impl Stream<Item=()> + Send + Unpin {
	unfold((), move |_| {
		futures_timer::Delay::new(duration).map(|_| Some(((), ())))
	}).map(drop)
}
=======
type TaskExecutor =
	Arc<
		dyn futures::future::Executor<Box<dyn Future<Item = (), Error = ()> + Send>>
	+ Send + Sync>;
>>>>>>> 78e828d8

pub use self::collation::{
	validate_collation, validate_incoming, message_queue_root, egress_roots, Collators,
	produce_receipt_and_chunks,
};
pub use self::error::Error;
pub use self::shared_table::{
	SharedTable, ParachainWork, PrimedParachainWork, Validated, Statement, SignedStatement,
	GenericStatement,
};

#[cfg(not(target_os = "unknown"))]
pub use parachain::wasm_executor::{run_worker as run_validation_worker};

mod attestation_service;
mod dynamic_inclusion;
mod evaluation;
mod error;
mod shared_table;

pub mod collation;

// block size limit.
const MAX_TRANSACTIONS_SIZE: usize = 4 * 1024 * 1024;

/// Incoming messages; a series of sorted (ParaId, Message) pairs.
pub type Incoming = Vec<(ParaId, Vec<Message>)>;

/// A handle to a statement table router.
///
/// This is expected to be a lightweight, shared type like an `Arc`.
pub trait TableRouter: Clone {
	/// Errors when fetching data from the network.
	type Error: std::fmt::Debug;
	/// Future that resolves when candidate data is fetched.
	type FetchValidationProof: Future<Output=Result<PoVBlock, Self::Error>>;

	/// Call with local candidate data. This will make the data available on the network,
	/// and sign, import, and broadcast a statement about the candidate.
	fn local_collation(
		&self,
		collation: Collation,
		receipt: CandidateReceipt,
		outgoing: OutgoingMessages,
		chunks: (ValidatorIndex, &[ErasureChunk])
	);

	/// Fetch validation proof for a specific candidate.
	fn fetch_pov_block(&self, candidate: &CandidateReceipt) -> Self::FetchValidationProof;
}

/// A long-lived network which can create parachain statement and BFT message routing processes on demand.
pub trait Network {
	/// The error type of asynchronously building the table router.
	type Error: std::fmt::Debug;

	/// The table router type. This should handle importing of any statements,
	/// routing statements to peers, and driving completion of any `StatementProducers`.
	type TableRouter: TableRouter;

	/// The future used for asynchronously building the table router.
	/// This should not fail.
	type BuildTableRouter: Future<Output=Result<Self::TableRouter,Self::Error>>;

	/// Instantiate a table router using the given shared table.
	/// Also pass through any outgoing messages to be broadcast to peers.
	fn communication_for(
		&self,
		table: Arc<SharedTable>,
		authorities: &[ValidatorId],
		exit: exit_future::Exit,
	) -> Self::BuildTableRouter;
}

/// Information about a specific group.
#[derive(Debug, Clone, Default)]
pub struct GroupInfo {
	/// Authorities meant to check validity of candidates.
	validity_guarantors: HashSet<ValidatorId>,
	/// Number of votes needed for validity.
	needed_validity: usize,
}

/// Sign a table statement against a parent hash.
/// The actual message signed is the encoded statement concatenated with the
/// parent hash.
pub fn sign_table_statement(statement: &Statement, key: &ValidatorPair, parent_hash: &Hash) -> ValidatorSignature {
	// we sign using the primitive statement type because that's what the runtime
	// expects. These types probably encode the same way so this clone could be optimized
	// out in the future.
	let mut encoded = PrimitiveStatement::from(statement.clone()).encode();
	encoded.extend(parent_hash.as_ref());

	key.sign(&encoded)
}

/// Check signature on table statement.
pub fn check_statement(
	statement: &Statement,
	signature: &ValidatorSignature,
	signer: ValidatorId,
	parent_hash: &Hash
) -> bool {
	use runtime_primitives::traits::AppVerify;

	let mut encoded = PrimitiveStatement::from(statement.clone()).encode();
	encoded.extend(parent_hash.as_ref());

	signature.verify(&encoded[..], &signer)
}

/// Compute group info out of a duty roster and a local authority set.
pub fn make_group_info(
	roster: DutyRoster,
	authorities: &[ValidatorId],
	local_id: Option<ValidatorId>,
) -> Result<(HashMap<ParaId, GroupInfo>, Option<LocalDuty>), Error> {
	if roster.validator_duty.len() != authorities.len() {
		return Err(Error::InvalidDutyRosterLength {
			expected: authorities.len(),
			got: roster.validator_duty.len()
		});
	}

	let mut local_validation = None;
	let mut local_index = 0;
	let mut map = HashMap::new();

	let duty_iter = authorities.iter().zip(&roster.validator_duty);
	for (i, (authority, v_duty)) in duty_iter.enumerate() {
		if Some(authority) == local_id.as_ref() {
			local_validation = Some(v_duty.clone());
			local_index = i;
		}

		match *v_duty {
			Chain::Relay => {}, // does nothing for now.
			Chain::Parachain(ref id) => {
				map.entry(id.clone()).or_insert_with(GroupInfo::default)
					.validity_guarantors
					.insert(authority.clone());
			}
		}
	}

	for live_group in map.values_mut() {
		let validity_len = live_group.validity_guarantors.len();
		live_group.needed_validity = validity_len / 2 + validity_len % 2;
	}


	let local_duty = local_validation.map(|v| LocalDuty {
		validation: v,
		index: local_index as u32,
	});

	Ok((map, local_duty))

}

/// Compute the (target, root, messages) of all outgoing queues.
pub fn outgoing_queues(outgoing_targeted: &'_ OutgoingMessages)
	-> impl Iterator<Item=(ParaId, Hash, Vec<Message>)> + '_
{
	outgoing_targeted.message_queues().filter_map(|queue| {
		let target = queue.get(0)?.target;
		let queue_root = message_queue_root(queue);
		let queue_data = queue.iter().map(|msg| msg.clone().into()).collect();
		Some((target, queue_root, queue_data))
	})
}

// finds the first key we are capable of signing with out of the given set of validators,
// if any.
fn signing_key(validators: &[ValidatorId], keystore: &KeyStorePtr) -> Option<Arc<ValidatorPair>> {
	let keystore = keystore.read();
	validators.iter()
		.find_map(|v| {
			keystore.key_pair::<ValidatorPair>(&v).ok()
		})
		.map(|pair| Arc::new(pair))
}

/// Constructs parachain-agreement instances.
struct ParachainValidation<C, N, P> {
	/// The client instance.
	client: Arc<P>,
	/// The backing network handle.
	network: N,
	/// Parachain collators.
	collators: C,
	/// handle to remote task executor
	handle: TaskExecutor,
	/// Store for extrinsic data.
	availability_store: AvailabilityStore,
	/// Live agreements. Maps relay chain parent hashes to attestation
	/// instances.
	live_instances: Mutex<HashMap<Hash, Arc<AttestationTracker>>>,
}

impl<C, N, P> ParachainValidation<C, N, P> where
	C: Collators + Send + Unpin + 'static,
	N: Network,
	P: ProvideRuntimeApi + HeaderBackend<Block> + BlockBody<Block> + Send + Sync + 'static,
	P::Api: ParachainHost<Block> + BlockBuilderApi<Block> + ApiExt<Block, Error = sp_blockchain::Error>,
	C::Collation: Send + Unpin + 'static,
	N::TableRouter: Send + 'static,
	N::BuildTableRouter: Unpin + Send + 'static,
{
	/// Get an attestation table for given parent hash.
	///
	/// This starts a parachain agreement process on top of the parent hash if
	/// one has not already started.
	///
	/// Additionally, this will trigger broadcast of data to the new block's duty
	/// roster.
	fn get_or_instantiate(
		&self,
		parent_hash: Hash,
		keystore: &KeyStorePtr,
		max_block_data_size: Option<u64>,
	)
		-> Result<Arc<AttestationTracker>, Error>
	{
		let mut live_instances = self.live_instances.lock();
		if let Some(tracker) = live_instances.get(&parent_hash) {
			return Ok(tracker.clone());
		}

		let id = BlockId::hash(parent_hash);

		let validators = self.client.runtime_api().validators(&id)?;
		let sign_with = signing_key(&validators[..], keystore);

		let duty_roster = self.client.runtime_api().duty_roster(&id)?;

		let (group_info, local_duty) = make_group_info(
			duty_roster,
			&validators,
			sign_with.as_ref().map(|k| k.public()),
		)?;

		info!(
			"Starting parachain attestation session on top of parent {:?}. Local parachain duty is {:?}",
			parent_hash,
			local_duty,
		);

		let active_parachains = self.client.runtime_api().active_parachains(&id)?;

		debug!(target: "validation", "Active parachains: {:?}", active_parachains);

		// If we are a validator, we need to store our index in this round in availability store.
		// This will tell which erasure chunk we should store.
		if let Some(ref local_duty) = local_duty {
			if let Err(e) = self.availability_store.add_validator_index_and_n_validators(
				&parent_hash,
				local_duty.index,
				validators.len() as u32,
			) {
				warn!(
					target: "validation",
					"Failed to add validator index and n_validators to the availability-store: {:?}", e
				)
			}
		}

		let table = Arc::new(SharedTable::new(
			validators.clone(),
			group_info,
			sign_with,
			parent_hash,
			self.availability_store.clone(),
			max_block_data_size,
		));

		let (_drop_signal, exit) = exit_future::signal();

		let router = self.network.communication_for(
			table.clone(),
			&validators,
			exit.clone(),
		);

		if let Some((Chain::Parachain(id), index)) = local_duty.as_ref().map(|d| (d.validation, d.index)) {
			self.launch_work(parent_hash, id, router, max_block_data_size, validators.len(), index, exit);
		}

		let tracker = Arc::new(AttestationTracker {
			table,
			started: Instant::now(),
			_drop_signal,
		});

		live_instances.insert(parent_hash, tracker.clone());

		Ok(tracker)
	}

	/// Retain validation sessions matching predicate.
	fn retain<F: FnMut(&Hash) -> bool>(&self, mut pred: F) {
		self.live_instances.lock().retain(|k, _| pred(k))
	}

	// launch parachain work asynchronously.
	fn launch_work(
		&self,
		relay_parent: Hash,
		validation_para: ParaId,
		build_router: N::BuildTableRouter,
		max_block_data_size: Option<u64>,
		authorities_num: usize,
		local_id: ValidatorIndex,
		exit: exit_future::Exit,
	) {
		let (collators, client) = (self.collators.clone(), self.client.clone());
		let availability_store = self.availability_store.clone();

		let with_router = move |router: N::TableRouter| {
			// fetch a local collation from connected collators.
			let collation_work = CollationFetch::new(
				validation_para,
				relay_parent,
				collators,
				client.clone(),
				max_block_data_size,
			);

			collation_work.then(move |result| match result {
				Ok((collation, outgoing_targeted, fees_charged)) => {
					match produce_receipt_and_chunks(
						authorities_num,
						&collation.pov,
						&outgoing_targeted,
						fees_charged,
						&collation.info,
					) {
						Ok((receipt, chunks)) => {
							// Apparently the `async move` block is the only way to convince
							// the compiler that we are not moving values out of borrowed context.
							let av_clone = availability_store.clone();
							let chunks_clone = chunks.clone();
							let receipt_clone = receipt.clone();

							let res = async move {
								if let Err(e) = av_clone.clone().add_erasure_chunks(
									relay_parent.clone(),
									receipt_clone,
									chunks_clone,
								).await {
									warn!(target: "validation", "Failed to add erasure chunks: {}", e);
								}
							}
							.unit_error()
							.boxed()
							.compat()
							.then(move |_| {
								router.local_collation(collation, receipt, outgoing_targeted, (local_id, &chunks));
								Ok(())
							});


							Some(res)
						}
						Err(e) => {
							warn!(target: "validation", "Failed to produce a receipt: {:?}", e);
							None
						}
					}
<<<<<<< HEAD
					ready(())
				}
				Err(e) => {
					warn!(target: "validation", "Failed to collate candidate: {:?}", e);
					ready(())
				}
			})
		};

		let router = build_router.map_ok(with_router);

		let cancellable_work = select(exit, router).map(|_| ());
=======
				}
				Err(e) => {
					warn!(target: "validation", "Failed to collate candidate: {:?}", e);
					None
				}
			})
		};

		let cancellable_work = build_router
			.into_future()
			.map_err(|e| {
				warn!(target: "validation" , "Failed to build table router: {:?}", e);
			})
			.and_then(with_router)
			.then(|_| Ok(()))
			.select(exit)
			.then(|_| Ok(()));
>>>>>>> 78e828d8

		// spawn onto thread pool.
		if self.handle.spawn(cancellable_work).is_err() {
			error!("Failed to spawn cancellable work task");
		}
	}
}

/// Parachain validation for a single block.
struct AttestationTracker {
	_drop_signal: exit_future::Signal,
	table: Arc<SharedTable>,
	started: Instant,
}

/// Polkadot proposer factory.
pub struct ProposerFactory<C, N, P, SC, TxPool: TransactionPool> {
	parachain_validation: Arc<ParachainValidation<C, N, P>>,
	transaction_pool: Arc<TxPool>,
	keystore: KeyStorePtr,
	_service_handle: ServiceHandle,
	babe_slot_duration: u64,
	_select_chain: SC,
	max_block_data_size: Option<u64>,
}

impl<C, N, P, SC, TxPool> ProposerFactory<C, N, P, SC, TxPool> where
	C: Collators + Send + Sync + Unpin + 'static,
	C::Collation: Send + Unpin + 'static,
	P: BlockchainEvents<Block> + BlockBody<Block>,
	P: ProvideRuntimeApi + HeaderBackend<Block> + Send + Sync + 'static,
	P::Api: ParachainHost<Block> +
		BlockBuilderApi<Block> +
		BabeApi<Block> +
		ApiExt<Block, Error = sp_blockchain::Error>,
	N: Network + Send + Sync + 'static,
	N::TableRouter: Send + 'static,
	N::BuildTableRouter: Send + Unpin + 'static,
	TxPool: TransactionPool,
	SC: SelectChain<Block> + 'static,
{
	/// Create a new proposer factory.
	pub fn new(
		client: Arc<P>,
		_select_chain: SC,
		network: N,
		collators: C,
		transaction_pool: Arc<TxPool>,
		thread_pool: TaskExecutor,
		keystore: KeyStorePtr,
		availability_store: AvailabilityStore,
		babe_slot_duration: u64,
		max_block_data_size: Option<u64>,
	) -> Self {
		let parachain_validation = Arc::new(ParachainValidation {
			client: client.clone(),
			network,
			collators,
			handle: thread_pool.clone(),
			availability_store: availability_store.clone(),
			live_instances: Mutex::new(HashMap::new()),
		});

		let service_handle = crate::attestation_service::start(
			client,
			_select_chain.clone(),
			parachain_validation.clone(),
			thread_pool,
			keystore.clone(),
			max_block_data_size,
		);

		ProposerFactory {
			parachain_validation,
			transaction_pool,
			keystore,
			_service_handle: service_handle,
			babe_slot_duration,
			_select_chain,
			max_block_data_size,
		}
	}
}

impl<C, N, P, SC, TxPool> consensus::Environment<Block> for ProposerFactory<C, N, P, SC, TxPool> where
	C: Collators + Send + Unpin + 'static,
	N: Network,
	TxPool: TransactionPool<Block=Block> + 'static,
	P: ProvideRuntimeApi + HeaderBackend<Block> + BlockBody<Block> + Send + Sync + 'static,
	P::Api: ParachainHost<Block> +
		BlockBuilderApi<Block> +
		BabeApi<Block> +
		ApiExt<Block, Error = sp_blockchain::Error>,
	C::Collation: Send + Unpin + 'static,
	N::TableRouter: Send + 'static,
	N::BuildTableRouter: Send + Unpin + 'static,
	SC: SelectChain<Block>,
{
	type Proposer = Proposer<P, TxPool>;
	type Error = Error;

	fn init(
		&mut self,
		parent_header: &Header,
	) -> Result<Self::Proposer, Error> {
		let parent_hash = parent_header.hash();
		let parent_id = BlockId::hash(parent_hash);

		let tracker = self.parachain_validation.get_or_instantiate(
			parent_hash,
			&self.keystore,
			self.max_block_data_size,
		)?;

		Ok(Proposer {
			client: self.parachain_validation.client.clone(),
			tracker,
			parent_hash,
			parent_id,
			parent_number: parent_header.number,
			transaction_pool: self.transaction_pool.clone(),
			slot_duration: self.babe_slot_duration,
		})
	}
}

/// The local duty of a validator.
#[derive(Debug)]
pub struct LocalDuty {
	validation: Chain,
	index: ValidatorIndex,
}

/// The Polkadot proposer logic.
pub struct Proposer<C: Send + Sync, TxPool: TransactionPool> where
	C: ProvideRuntimeApi + HeaderBackend<Block>,
{
	client: Arc<C>,
	parent_hash: Hash,
	parent_id: BlockId,
	parent_number: BlockNumber,
	tracker: Arc<AttestationTracker>,
	transaction_pool: Arc<TxPool>,
	slot_duration: u64,
}

impl<C, TxPool> consensus::Proposer<Block> for Proposer<C, TxPool> where
	TxPool: TransactionPool<Block=Block> + 'static,
	C: ProvideRuntimeApi + HeaderBackend<Block> + Send + Sync + 'static,
	C::Api: ParachainHost<Block> + BlockBuilderApi<Block> + ApiExt<Block, Error = sp_blockchain::Error>,
{
	type Error = Error;
	type Create = Either<CreateProposal<C, TxPool>, future::Ready<Result<Block, Error>>>;

	fn propose(&mut self,
		inherent_data: InherentData,
		inherent_digests: DigestFor<Block>,
		max_duration: Duration,
	) -> Self::Create {
		const ATTEMPT_PROPOSE_EVERY: Duration = Duration::from_millis(100);
		const SLOT_DURATION_DENOMINATOR: u64 = 3; // wait up to 1/3 of the slot for candidates.

		let initial_included = self.tracker.table.includable_count();
		let now = Instant::now();

		let dynamic_inclusion = DynamicInclusion::new(
			self.tracker.table.num_parachains(),
			self.tracker.started,
			Duration::from_millis(self.slot_duration / SLOT_DURATION_DENOMINATOR),
		);

		let enough_candidates = dynamic_inclusion.acceptable_in(
			now,
			initial_included,
		).unwrap_or_else(|| Duration::from_millis(1));

		let believed_timestamp = match inherent_data.timestamp_inherent_data() {
			Ok(timestamp) => timestamp,
			Err(e) => return Either::Right(future::err(Error::InherentError(e))),
		};

		// set up delay until next allowed timestamp.
		let current_timestamp = current_timestamp();
		let delay_future = if current_timestamp >= believed_timestamp {
			None
		} else {
			Some(Delay::new(Duration::from_millis (current_timestamp - believed_timestamp)))
		};

		let timing = ProposalTiming {
			minimum: delay_future,
			attempt_propose: Box::new(interval(ATTEMPT_PROPOSE_EVERY)),
			enough_candidates: Delay::new(enough_candidates),
			dynamic_inclusion,
			last_included: initial_included,
		};

		let deadline_diff = max_duration - max_duration / 3;
		let deadline = match Instant::now().checked_add(deadline_diff) {
			None => return Either::Right(
				future::err(Error::DeadlineComputeFailure(deadline_diff)),
			),
			Some(d) => d,
		};

		Either::Left(CreateProposal {
			state: CreateProposalState::Pending(CreateProposalData {
				parent_hash: self.parent_hash.clone(),
				parent_number: self.parent_number.clone(),
				parent_id: self.parent_id.clone(),
				client: self.client.clone(),
				transaction_pool: self.transaction_pool.clone(),
				table: self.tracker.table.clone(),
				believed_minimum_timestamp: believed_timestamp,
				timing,
				inherent_data: Some(inherent_data),
				inherent_digests,
				// leave some time for the proposal finalisation
				deadline,
			})
		})
	}
}

fn current_timestamp() -> u64 {
	time::SystemTime::now().duration_since(time::UNIX_EPOCH)
		.expect("now always later than unix epoch; qed")
		.as_millis() as u64
}

struct ProposalTiming {
	minimum: Option<Delay>,
	attempt_propose: Box<dyn Stream<Item=()> + Send + Unpin>,
	dynamic_inclusion: DynamicInclusion,
	enough_candidates: Delay,
	last_included: usize,
}

impl ProposalTiming {
	// whether it's time to attempt a proposal.
	// shouldn't be called outside of the context of a task.
	fn poll(&mut self, cx: &mut Context, included: usize) -> Poll<()> {
		// first drain from the interval so when the minimum delay is up
		// we don't have any notifications built up.
		//
		// this interval is just meant to produce periodic task wakeups
		// that lead to the `dynamic_inclusion` getting updated as necessary.
		while let Poll::Ready(x) = self.attempt_propose.poll_next_unpin(cx) {
			x.expect("timer still alive; intervals never end; qed");
		}

		// wait until the minimum time has passed.
		if let Some(mut minimum) = self.minimum.take() {
			if let Poll::Pending = minimum.poll_unpin(cx) {
				self.minimum = Some(minimum);
				return Poll::Pending;
			}
		}

		if included == self.last_included {
			return self.enough_candidates.poll_unpin(cx);
		}

		// the amount of includable candidates has changed. schedule a wakeup
		// if it's not sufficient anymore.
		match self.dynamic_inclusion.acceptable_in(Instant::now(), included) {
			Some(instant) => {
				self.last_included = included;
				self.enough_candidates.reset(Instant::now() + instant);
				self.enough_candidates.poll_unpin(cx)
			}
			None => Poll::Ready(()),
		}
	}
}

/// Future which resolves upon the creation of a proposal.
pub struct CreateProposal<C: Send + Sync, TxPool> {
	state: CreateProposalState<C, TxPool>,
}

/// Current status of the proposal future.
enum CreateProposalState<C: Send + Sync, TxPool> {
	/// Pending inclusion, with given proposal data.
	Pending(CreateProposalData<C, TxPool>),
	/// Represents the state when we switch from pending to fired.
	Switching,
	/// Block proposing has fired.
	Fired(tokio::task::JoinHandle<Result<Block, Error>>),
}

/// Inner data of the create proposal.
struct CreateProposalData<C: Send + Sync, TxPool> {
	parent_hash: Hash,
	parent_number: BlockNumber,
	parent_id: BlockId,
	client: Arc<C>,
	transaction_pool: Arc<TxPool>,
	table: Arc<SharedTable>,
	timing: ProposalTiming,
	believed_minimum_timestamp: u64,
	inherent_data: Option<InherentData>,
	inherent_digests: DigestFor<Block>,
	deadline: Instant,
}

impl<C, TxPool> CreateProposalData<C, TxPool> where
	TxPool: TransactionPool<Block=Block>,
	C: ProvideRuntimeApi + HeaderBackend<Block> + Send + Sync,
	C::Api: ParachainHost<Block> + BlockBuilderApi<Block> + ApiExt<Block, Error = sp_blockchain::Error>,
{
	fn propose_with(mut self, candidates: Vec<AttestedCandidate>) -> Result<Block, Error> {
		use block_builder::BlockBuilder;
		use runtime_primitives::traits::{Hash as HashT, BlakeTwo256};

		const MAX_TRANSACTIONS: usize = 40;

		let mut inherent_data = self.inherent_data
			.take()
			.expect("CreateProposal is not polled after finishing; qed");
		inherent_data.put_data(polkadot_runtime::NEW_HEADS_IDENTIFIER, &candidates)
			.map_err(Error::InherentError)?;

		let runtime_api = self.client.runtime_api();

		let mut block_builder = BlockBuilder::new(
			&*self.client,
			self.client.expect_block_hash_from_id(&self.parent_id)?,
			self.client.expect_block_number_from_id(&self.parent_id)?,
			false,
			self.inherent_digests.clone(),
		)?;

		{
			let inherents = runtime_api.inherent_extrinsics(&self.parent_id, inherent_data)?;
			for inherent in inherents {
				block_builder.push(inherent)?;
			}

			let mut unqueue_invalid = Vec::new();
			let mut pending_size = 0;

			let ready_iter = self.transaction_pool.ready();
			for ready in ready_iter.take(MAX_TRANSACTIONS) {
				let encoded_size = ready.data().encode().len();
				if pending_size + encoded_size >= MAX_TRANSACTIONS_SIZE {
					break;
				}
				if Instant::now() > self.deadline {
					debug!("Consensus deadline reached when pushing block transactions, proceeding with proposing.");
					break;
				}

				match block_builder.push(ready.data().clone()) {
					Ok(()) => {
						debug!("[{:?}] Pushed to the block.", ready.hash());
						pending_size += encoded_size;
					}
					Err(sp_blockchain::Error::ApplyExtrinsicFailed(sp_blockchain::ApplyExtrinsicFailed::Validity(e)))
						if e.exhausted_resources() =>
					{
						debug!("Block is full, proceed with proposing.");
						break;
					}
					Err(e) => {
						trace!(target: "transaction-pool", "Invalid transaction: {}", e);
						unqueue_invalid.push(ready.hash().clone());
					}
				}
			}

			self.transaction_pool.remove_invalid(&unqueue_invalid);
		}

		let new_block = block_builder.bake()?;

		info!("Prepared block for proposing at {} [hash: {:?}; parent_hash: {}; extrinsics: [{}]]",
			new_block.header.number,
			Hash::from(new_block.header.hash()),
			new_block.header.parent_hash,
			new_block.extrinsics.iter()
				.map(|xt| format!("{}", BlakeTwo256::hash_of(xt)))
				.collect::<Vec<_>>()
				.join(", ")
		);

		// TODO: full re-evaluation (https://github.com/paritytech/polkadot/issues/216)
		let active_parachains = runtime_api.active_parachains(&self.parent_id)?;
		assert!(evaluation::evaluate_initial(
			&new_block,
			self.believed_minimum_timestamp,
			&self.parent_hash,
			self.parent_number,
			&active_parachains[..],
		).is_ok());

		Ok(new_block)
	}
}

impl<C, TxPool> Future for CreateProposal<C, TxPool> where
	TxPool: TransactionPool<Block=Block> + 'static,
	C: ProvideRuntimeApi + HeaderBackend<Block> + Send + Sync + 'static,
	C::Api: ParachainHost<Block> + BlockBuilderApi<Block> + ApiExt<Block, Error = sp_blockchain::Error>,
{
	type Output = Result<Block, Error>;

	fn poll(mut self: Pin<&mut Self>, cx: &mut Context) -> Poll<Self::Output> {
		let mut state = CreateProposalState::Switching;
		mem::swap(&mut state, &mut self.state);

		// 1. try to propose if we have enough includable candidates and other
		// delays have concluded.
		let data = match state {
			CreateProposalState::Pending(mut data) => {
				let included = data.table.includable_count();
				match data.timing.poll(cx, included) {
					Poll::Pending => {
						self.state = CreateProposalState::Pending(data);
						return Poll::Pending
					},
					Poll::Ready(()) => (),
				}

				data
			},
			CreateProposalState::Switching =>
				unreachable!(
					"State Switching are only created on call, \
					and immediately swapped out; \
					the data being read is from state; \
					thus Switching will never be reachable here; qed"
				),
			CreateProposalState::Fired(mut future) => {
				let ret = match Pin::new(&mut future).poll(cx) {
					Poll::Ready(res) => {
						Poll::Ready(res.map_err(Error::Join).and_then(|res| res))
					},
					Poll::Pending => Poll::Pending
				};
				self.state = CreateProposalState::Fired(future);
				return ret
			},
		};

		// 2. propose
		let mut future = tokio::task::spawn_blocking(move || {
			let proposed_candidates = data.table.proposed_set();
			data.propose_with(proposed_candidates)
		});
		let polled = match Pin::new(&mut future).poll(cx) {
			Poll::Ready(res) => {
				Poll::Ready(res.map_err(Error::Join).and_then(|res| res))
			},
			Poll::Pending => Poll::Pending
		};
		self.state = CreateProposalState::Fired(future);

		polled
	}
}

#[cfg(test)]
mod tests {
	use super::*;
	use sp_keyring::Sr25519Keyring;

	#[test]
	fn sign_and_check_statement() {
		let statement: Statement = GenericStatement::Valid([1; 32].into());
		let parent_hash = [2; 32].into();

		let sig = sign_table_statement(&statement, &Sr25519Keyring::Alice.pair().into(), &parent_hash);

		assert!(check_statement(&statement, &sig, Sr25519Keyring::Alice.public().into(), &parent_hash));
		assert!(!check_statement(&statement, &sig, Sr25519Keyring::Alice.public().into(), &[0xff; 32].into()));
		assert!(!check_statement(&statement, &sig, Sr25519Keyring::Bob.public().into(), &parent_hash));
	}
}<|MERGE_RESOLUTION|>--- conflicted
+++ resolved
@@ -60,11 +60,7 @@
 
 use attestation_service::ServiceHandle;
 use futures::prelude::*;
-<<<<<<< HEAD
 use futures::{future::{self, Either, select, ready}, stream::unfold, task::{Spawn, SpawnExt}};
-=======
-use futures03::{future::{self, Either}, FutureExt, StreamExt, TryFutureExt};
->>>>>>> 78e828d8
 use collation::CollationFetch;
 use dynamic_inclusion::DynamicInclusion;
 use inherents::InherentData;
@@ -73,19 +69,13 @@
 use keystore::KeyStorePtr;
 use sp_api::ApiExt;
 
-<<<<<<< HEAD
 type TaskExecutor = Arc<dyn Spawn + Send + Sync>;
+
 fn interval(duration: Duration) -> impl Stream<Item=()> + Send + Unpin {
 	unfold((), move |_| {
 		futures_timer::Delay::new(duration).map(|_| Some(((), ())))
 	}).map(drop)
 }
-=======
-type TaskExecutor =
-	Arc<
-		dyn futures::future::Executor<Box<dyn Future<Item = (), Error = ()> + Send>>
-	+ Send + Sync>;
->>>>>>> 78e828d8
 
 pub use self::collation::{
 	validate_collation, validate_incoming, message_queue_root, egress_roots, Collators,
@@ -414,7 +404,7 @@
 				max_block_data_size,
 			);
 
-			collation_work.then(move |result| match result {
+			collation_work.map(move |result| match result {
 				Ok((collation, outgoing_targeted, fees_charged)) => {
 					match produce_receipt_and_chunks(
 						authorities_num,
@@ -441,10 +431,9 @@
 							}
 							.unit_error()
 							.boxed()
-							.compat()
 							.then(move |_| {
 								router.local_collation(collation, receipt, outgoing_targeted, (local_id, &chunks));
-								Ok(())
+								ready(())
 							});
 
 
@@ -455,20 +444,6 @@
 							None
 						}
 					}
-<<<<<<< HEAD
-					ready(())
-				}
-				Err(e) => {
-					warn!(target: "validation", "Failed to collate candidate: {:?}", e);
-					ready(())
-				}
-			})
-		};
-
-		let router = build_router.map_ok(with_router);
-
-		let cancellable_work = select(exit, router).map(|_| ());
-=======
 				}
 				Err(e) => {
 					warn!(target: "validation", "Failed to collate candidate: {:?}", e);
@@ -477,16 +452,13 @@
 			})
 		};
 
-		let cancellable_work = build_router
-			.into_future()
+		let router = build_router
+			.map_ok(with_router)
 			.map_err(|e| {
 				warn!(target: "validation" , "Failed to build table router: {:?}", e);
-			})
-			.and_then(with_router)
-			.then(|_| Ok(()))
-			.select(exit)
-			.then(|_| Ok(()));
->>>>>>> 78e828d8
+			});
+
+		let cancellable_work = select(exit, router).map(|_| ());
 
 		// spawn onto thread pool.
 		if self.handle.spawn(cancellable_work).is_err() {
